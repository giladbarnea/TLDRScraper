import { Bot, CheckCircle, Loader2, Minus, Sparkles, Trash2 } from 'lucide-react'
import { useMemo, useState } from 'react'
import { useArticleState } from '../hooks/useArticleState'
import { useSummary } from '../hooks/useSummary'

function ArticleCard({ article, index }) {
  const { isRead, isRemoved, toggleRead, toggleRemove, markTldrHidden, unmarkTldrHidden, loading: stateLoading } = useArticleState(
    article.issueDate,
    article.url
  )
  
  // 1. Destructure isAvailable from the hook
  const tldr = useSummary(article.issueDate, article.url, 'tldr')
  const { isAvailable } = tldr

  const fullUrl = useMemo(() => {
    const url = article.url
    if (url.startsWith('http://') || url.startsWith('https://')) return url
    return `https://${url}`
  }, [article.url])

  const handleExpand = async (e) => {
    e.stopPropagation();
    if (isRemoved) return;

    const wasExpanded = tldr.expanded
    tldr.toggle()

    if (!isRead && !tldr.expanded) {
       toggleRead()
    }
     if (wasExpanded && !tldr.expanded) {
      markTldrHidden()
    } else if (tldr.expanded) {
      unmarkTldrHidden()
    }
  };

  const handleRemove = (e) => {
    e.stopPropagation();
    if (!isRemoved && tldr.expanded) tldr.collapse();
    toggleRemove();
  };

  const handleCardClick = (e) => {
    if (isRemoved) {
      e.preventDefault();
      toggleRemove();
    }
  };

  return (
    <div
      onClick={handleCardClick}
      className={`
        group relative transition-all duration-300 ease-out
        rounded-[20px] border
        ${isRemoved
          ? 'opacity-50 grayscale scale-[0.98] bg-slate-50 border-transparent cursor-pointer hover:opacity-60'
          : 'bg-white/80 backdrop-blur-xl border-white/40 shadow-[0_2px_12px_-4px_rgba(0,0,0,0.05)] hover:shadow-[0_8px_20px_-4px_rgba(0,0,0,0.08)] hover:-translate-y-0.5'}
        ${tldr.expanded ? 'mb-6 ring-1 ring-brand-100 shadow-md bg-white' : 'mb-3'}
      `}
    >
      <div className="p-5 flex flex-col gap-2">
         {/* Title */}
         <a
           href={isRemoved ? undefined : fullUrl}
           target={isRemoved ? undefined : "_blank"}
           rel={isRemoved ? undefined : "noopener noreferrer"}
           className={`
             text-[17px] font-display font-semibold leading-snug text-slate-900
             group-hover:text-brand-600 transition-colors duration-200 block tracking-tight
             ${isRead ? 'text-slate-500 font-normal' : ''}
             ${isRemoved ? 'pointer-events-none' : ''}
           `}
           onClick={(e) => {
             if (isRemoved) {
               e.preventDefault();
               return;
             }
             if (!isRead) toggleRead();
           }}
         >
           {article.title}
         </a>

         {/* Header */}
         {!isRemoved && (
           <div className="mb-1">
               <span className="text-[11px] font-medium text-slate-400">
                  {article.articleMeta || 'Today'}
               </span>
               {isRead && <CheckCircle size={14} className="text-slate-300 inline ml-2" />}
           </div>
         )}

         {/* Actions */}
         {!isRemoved && (
           <div className="flex items-center justify-between pt-3">
              <button
                onClick={handleExpand}
                disabled={tldr.loading}
                className={`
<<<<<<< HEAD
                  flex items-center gap-2 px-4 py-1.5 rounded-full text-[11px] font-semibold tracking-wide transition-all duration-300
                  ${tldr.loading
                    ? 'bg-slate-50 text-slate-400'
                    : tldr.expanded
                        ? 'bg-slate-100 text-slate-600 hover:bg-slate-200 active:bg-slate-200'
                        : isAvailable
                            /* STATE: Available (Magic Tint) - Purple/Indigo tint with a subtle ring to indicate value is ready */
                            ? 'bg-indigo-50 text-indigo-600 ring-1 ring-inset ring-indigo-200/50 hover:bg-indigo-100 active:bg-indigo-100'
                            /* STATE: Default (Invite) - Clean slate that turns brand-blue on hover to invite action */
                            : 'bg-slate-50 text-slate-500 hover:bg-brand-50 hover:text-brand-600 active:bg-brand-50 active:text-brand-600'
=======
                  flex items-center gap-2 px-4 py-1.5 rounded-full text-xs font-semibold tracking-wide transition-all duration-300
                  ${tldr.loading
                    ? 'bg-slate-50 text-slate-400'
                    : tldr.expanded
                        ? 'bg-slate-100 text-slate-600 hover:bg-slate-200'
                        : isAvailable
                            /* STATE: Available (Magic Tint) */
                            ? 'bg-indigo-50 text-indigo-600 ring-1 ring-inset ring-indigo-200/50 hover:bg-indigo-100'
                            /* STATE: Default (Invite) */
                            : 'bg-slate-50 text-slate-500 hover:bg-brand-50 hover:text-brand-600'
>>>>>>> b569a262
                  }
                `}
              >
                 {tldr.loading ? <Loader2 size={14} className="animate-spin" /> :
                  tldr.expanded ? <><Minus size={14} /> Close</> : <><Sparkles size={14} /> TLDR</>
                 }
              </button>

              <div className="flex gap-2">
                  <button onClick={handleRemove} className="p-1.5 text-slate-400 hover:text-red-500 hover:bg-red-50 rounded-full transition-colors">
                     <Trash2 size={14} />
                  </button>
              </div>
           </div>
         )}

         {/* TLDR Content */}
         {!isRemoved && (
           <div
              className={`
                transition-all duration-500 ease-[cubic-bezier(0.25,0.1,0.25,1.0)]
                ${tldr.expanded && tldr.html ? 'opacity-100 mt-4 border-t border-slate-100 pt-5' : 'max-h-0 opacity-0 overflow-hidden -mt-3'}
              `}
           >
              {/* -mt-3 cancels parent's gap-3 to eliminate spacing when collapsed */}
              {tldr.status === 'error' ? (
                 <div className="text-xs text-red-500 bg-red-50 p-3 rounded-lg">{tldr.errorMessage || 'Failed to load summary.'}</div>
              ) : (
                 <div className="animate-fade-in">
                    <div className="flex items-center gap-2 mb-4">
                      <Bot size={16} className="text-brand-500" />
                      <span className="text-[11px] font-bold uppercase tracking-widest text-slate-500">Gemini Insight</span>
                    </div>
                    <div
                      className="prose prose-sm prose-slate max-w-none font-sans text-slate-600 leading-relaxed text-[15px] prose-p:my-2"
                      dangerouslySetInnerHTML={{ __html: tldr.html }}
                    />
                 </div>
              )}
           </div>
         )}
      </div>
    </div>
  )
}

export default ArticleCard<|MERGE_RESOLUTION|>--- conflicted
+++ resolved
@@ -101,29 +101,16 @@
                 onClick={handleExpand}
                 disabled={tldr.loading}
                 className={`
-<<<<<<< HEAD
-                  flex items-center gap-2 px-4 py-1.5 rounded-full text-[11px] font-semibold tracking-wide transition-all duration-300
+                  flex items-center gap-2 px-4 py-1.5 rounded-full text-xs font-semibold tracking-wide transition-all duration-300
                   ${tldr.loading
                     ? 'bg-slate-50 text-slate-400'
                     : tldr.expanded
                         ? 'bg-slate-100 text-slate-600 hover:bg-slate-200 active:bg-slate-200'
                         : isAvailable
-                            /* STATE: Available (Magic Tint) - Purple/Indigo tint with a subtle ring to indicate value is ready */
+                            /* STATE: Available (Magic Tint) */
                             ? 'bg-indigo-50 text-indigo-600 ring-1 ring-inset ring-indigo-200/50 hover:bg-indigo-100 active:bg-indigo-100'
-                            /* STATE: Default (Invite) - Clean slate that turns brand-blue on hover to invite action */
+                            /* STATE: Default (Invite) */
                             : 'bg-slate-50 text-slate-500 hover:bg-brand-50 hover:text-brand-600 active:bg-brand-50 active:text-brand-600'
-=======
-                  flex items-center gap-2 px-4 py-1.5 rounded-full text-xs font-semibold tracking-wide transition-all duration-300
-                  ${tldr.loading
-                    ? 'bg-slate-50 text-slate-400'
-                    : tldr.expanded
-                        ? 'bg-slate-100 text-slate-600 hover:bg-slate-200'
-                        : isAvailable
-                            /* STATE: Available (Magic Tint) */
-                            ? 'bg-indigo-50 text-indigo-600 ring-1 ring-inset ring-indigo-200/50 hover:bg-indigo-100'
-                            /* STATE: Default (Invite) */
-                            : 'bg-slate-50 text-slate-500 hover:bg-brand-50 hover:text-brand-600'
->>>>>>> b569a262
                   }
                 `}
               >
@@ -133,8 +120,17 @@
               </button>
 
               <div className="flex gap-2">
-                  <button onClick={handleRemove} className="p-1.5 text-slate-400 hover:text-red-500 hover:bg-red-50 rounded-full transition-colors">
-                     <Trash2 size={14} />
+                  <button
+                    onClick={handleRemove}
+                    disabled={stateLoading}
+                    className={`
+                      p-1.5 rounded-full transition-all duration-200
+                      ${stateLoading
+                        ? 'text-slate-300 bg-slate-50 cursor-not-allowed'
+                        : 'text-slate-400 hover:text-red-500 hover:bg-red-50 active:text-red-500 active:bg-red-50'}
+                    `}
+                  >
+                     {stateLoading ? <Loader2 size={14} className="animate-spin" /> : <Trash2 size={14} />}
                   </button>
               </div>
            </div>
